--- conflicted
+++ resolved
@@ -117,9 +117,6 @@
 	 * mode even if we've already switched back to swapper_pg_dir.
 	 */
 	struct mm_struct *loaded_mm;
-<<<<<<< HEAD
-	int state;
-=======
 	u16 loaded_mm_asid;
 	u16 next_asid;
 
@@ -139,7 +136,6 @@
 	 *    lazy mode.
 	 */
 	bool is_lazy;
->>>>>>> bb176f67
 
 	/*
 	 * Access to this CR4 shadow and to H/W CR4 is protected by
@@ -328,11 +324,6 @@
  * and page-granular flushes are available only on i486 and up.
  */
 struct flush_tlb_info {
-<<<<<<< HEAD
-	struct mm_struct *mm;
-	unsigned long start;
-	unsigned long end;
-=======
 	/*
 	 * We support several kinds of flushes.
 	 *
@@ -353,7 +344,6 @@
 	unsigned long		start;
 	unsigned long		end;
 	u64			new_tlb_gen;
->>>>>>> bb176f67
 };
 
 #define local_flush_tlb() __flush_tlb()
@@ -372,23 +362,14 @@
 {
 	flush_tlb_mm_range(vma->vm_mm, a, a + PAGE_SIZE, VM_NONE);
 }
-<<<<<<< HEAD
 
 void native_flush_tlb_others(const struct cpumask *cpumask,
 			     const struct flush_tlb_info *info);
-=======
->>>>>>> bb176f67
-
-void native_flush_tlb_others(const struct cpumask *cpumask,
-			     const struct flush_tlb_info *info);
 
 static inline void arch_tlbbatch_add_mm(struct arch_tlbflush_unmap_batch *batch,
 					struct mm_struct *mm)
 {
-<<<<<<< HEAD
-=======
 	inc_mm_tlb_gen(mm);
->>>>>>> bb176f67
 	cpumask_or(&batch->cpumask, &batch->cpumask, mm_cpumask(mm));
 }
 
