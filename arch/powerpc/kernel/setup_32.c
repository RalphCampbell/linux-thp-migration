/*
 * Common prep/pmac/chrp boot and setup code.
 */

#include <linux/module.h>
#include <linux/string.h>
#include <linux/sched.h>
#include <linux/init.h>
#include <linux/kernel.h>
#include <linux/reboot.h>
#include <linux/delay.h>
#include <linux/initrd.h>
#include <linux/tty.h>
#include <linux/bootmem.h>
#include <linux/seq_file.h>
#include <linux/root_dev.h>
#include <linux/cpu.h>
#include <linux/console.h>
#include <linux/memblock.h>

#include <asm/io.h>
#include <asm/prom.h>
#include <asm/processor.h>
#include <asm/pgtable.h>
#include <asm/setup.h>
#include <asm/smp.h>
#include <asm/elf.h>
#include <asm/cputable.h>
#include <asm/bootx.h>
#include <asm/btext.h>
#include <asm/machdep.h>
#include <asm/uaccess.h>
#include <asm/pmac_feature.h>
#include <asm/sections.h>
#include <asm/nvram.h>
#include <asm/xmon.h>
#include <asm/time.h>
#include <asm/serial.h>
#include <asm/udbg.h>
#include <asm/mmu_context.h>
#include <asm/epapr_hcalls.h>
<<<<<<< HEAD

#include "setup.h"
=======
>>>>>>> d8ec26d7

#define DBG(fmt...)

extern void bootx_init(unsigned long r4, unsigned long phys);

int boot_cpuid = -1;
EXPORT_SYMBOL_GPL(boot_cpuid);
int boot_cpuid_phys;
EXPORT_SYMBOL_GPL(boot_cpuid_phys);

int smp_hw_index[NR_CPUS];

unsigned long ISA_DMA_THRESHOLD;
unsigned int DMA_MODE_READ;
unsigned int DMA_MODE_WRITE;

#ifdef CONFIG_VGA_CONSOLE
unsigned long vgacon_remap_base;
EXPORT_SYMBOL(vgacon_remap_base);
#endif

/*
 * These are used in binfmt_elf.c to put aux entries on the stack
 * for each elf executable being started.
 */
int dcache_bsize;
int icache_bsize;
int ucache_bsize;

/*
 * We're called here very early in the boot.  We determine the machine
 * type and call the appropriate low-level setup functions.
 *  -- Cort <cort@fsmlabs.com>
 *
 * Note that the kernel may be running at an address which is different
 * from the address that it was linked at, so we must use RELOC/PTRRELOC
 * to access static data (including strings).  -- paulus
 */
notrace unsigned long __init early_init(unsigned long dt_ptr)
{
	unsigned long offset = reloc_offset();
	struct cpu_spec *spec;

	/* First zero the BSS -- use memset_io, some platforms don't have
	 * caches on yet */
	memset_io((void __iomem *)PTRRELOC(&__bss_start), 0,
			__bss_stop - __bss_start);

	/*
	 * Identify the CPU type and fix up code sections
	 * that depend on which cpu we have.
	 */
	spec = identify_cpu(offset, mfspr(SPRN_PVR));

	do_feature_fixups(spec->cpu_features,
			  PTRRELOC(&__start___ftr_fixup),
			  PTRRELOC(&__stop___ftr_fixup));

	do_feature_fixups(spec->mmu_features,
			  PTRRELOC(&__start___mmu_ftr_fixup),
			  PTRRELOC(&__stop___mmu_ftr_fixup));

	do_lwsync_fixups(spec->cpu_features,
			 PTRRELOC(&__start___lwsync_fixup),
			 PTRRELOC(&__stop___lwsync_fixup));

	do_final_fixups();

	return KERNELBASE + offset;
}


/*
 * Find out what kind of machine we're on and save any data we need
 * from the early boot process (devtree is copied on pmac by prom_init()).
 * This is called very early on the boot process, after a minimal
 * MMU environment has been set up but before MMU_init is called.
 */
notrace void __init machine_init(u64 dt_ptr)
{
	lockdep_init();

	/* Enable early debugging if any specified (see udbg.h) */
	udbg_early_init();

	/* Do some early initialization based on the flat device tree */
	early_init_devtree(__va(dt_ptr));

	epapr_paravirt_early_init();

	early_init_mmu();

	probe_machine();

	setup_kdump_trampoline();

#ifdef CONFIG_6xx
	if (cpu_has_feature(CPU_FTR_CAN_DOZE) ||
	    cpu_has_feature(CPU_FTR_CAN_NAP))
		ppc_md.power_save = ppc6xx_idle;
#endif

#ifdef CONFIG_E500
	if (cpu_has_feature(CPU_FTR_CAN_DOZE) ||
	    cpu_has_feature(CPU_FTR_CAN_NAP))
		ppc_md.power_save = e500_idle;
#endif
	if (ppc_md.progress)
		ppc_md.progress("id mach(): done", 0x200);
}

/* Checks "l2cr=xxxx" command-line option */
int __init ppc_setup_l2cr(char *str)
{
	if (cpu_has_feature(CPU_FTR_L2CR)) {
		unsigned long val = simple_strtoul(str, NULL, 0);
		printk(KERN_INFO "l2cr set to %lx\n", val);
		_set_L2CR(0);		/* force invalidate by disable cache */
		_set_L2CR(val);		/* and enable it */
	}
	return 1;
}
__setup("l2cr=", ppc_setup_l2cr);

/* Checks "l3cr=xxxx" command-line option */
int __init ppc_setup_l3cr(char *str)
{
	if (cpu_has_feature(CPU_FTR_L3CR)) {
		unsigned long val = simple_strtoul(str, NULL, 0);
		printk(KERN_INFO "l3cr set to %lx\n", val);
		_set_L3CR(val);		/* and enable it */
	}
	return 1;
}
__setup("l3cr=", ppc_setup_l3cr);

#ifdef CONFIG_GENERIC_NVRAM

/* Generic nvram hooks used by drivers/char/gen_nvram.c */
unsigned char nvram_read_byte(int addr)
{
	if (ppc_md.nvram_read_val)
		return ppc_md.nvram_read_val(addr);
	return 0xff;
}
EXPORT_SYMBOL(nvram_read_byte);

void nvram_write_byte(unsigned char val, int addr)
{
	if (ppc_md.nvram_write_val)
		ppc_md.nvram_write_val(addr, val);
}
EXPORT_SYMBOL(nvram_write_byte);

ssize_t nvram_get_size(void)
{
	if (ppc_md.nvram_size)
		return ppc_md.nvram_size();
	return -1;
}
EXPORT_SYMBOL(nvram_get_size);

void nvram_sync(void)
{
	if (ppc_md.nvram_sync)
		ppc_md.nvram_sync();
}
EXPORT_SYMBOL(nvram_sync);

#endif /* CONFIG_NVRAM */

int __init ppc_init(void)
{
	/* clear the progress line */
	if (ppc_md.progress)
		ppc_md.progress("             ", 0xffff);

	/* call platform init */
	if (ppc_md.init != NULL) {
		ppc_md.init();
	}
	return 0;
}

arch_initcall(ppc_init);

static void __init irqstack_early_init(void)
{
	unsigned int i;

	/* interrupt stacks must be in lowmem, we get that for free on ppc32
	 * as the memblock is limited to lowmem by default */
	for_each_possible_cpu(i) {
		softirq_ctx[i] = (struct thread_info *)
			__va(memblock_alloc(THREAD_SIZE, THREAD_SIZE));
		hardirq_ctx[i] = (struct thread_info *)
			__va(memblock_alloc(THREAD_SIZE, THREAD_SIZE));
	}
}

#if defined(CONFIG_BOOKE) || defined(CONFIG_40x)
static void __init exc_lvl_early_init(void)
{
	unsigned int i, hw_cpu;

	/* interrupt stacks must be in lowmem, we get that for free on ppc32
	 * as the memblock is limited to lowmem by MEMBLOCK_REAL_LIMIT */
	for_each_possible_cpu(i) {
		hw_cpu = get_hard_smp_processor_id(i);
		critirq_ctx[hw_cpu] = (struct thread_info *)
			__va(memblock_alloc(THREAD_SIZE, THREAD_SIZE));
#ifdef CONFIG_BOOKE
		dbgirq_ctx[hw_cpu] = (struct thread_info *)
			__va(memblock_alloc(THREAD_SIZE, THREAD_SIZE));
		mcheckirq_ctx[hw_cpu] = (struct thread_info *)
			__va(memblock_alloc(THREAD_SIZE, THREAD_SIZE));
#endif
	}
}
#else
#define exc_lvl_early_init()
#endif

/* Warning, IO base is not yet inited */
void __init setup_arch(char **cmdline_p)
{
	*cmdline_p = cmd_line;

	/* so udelay does something sensible, assume <= 1000 bogomips */
	loops_per_jiffy = 500000000 / HZ;

	unflatten_device_tree();
	check_for_initrd();

	if (ppc_md.init_early)
		ppc_md.init_early();

	find_legacy_serial_ports();

	smp_setup_cpu_maps();

	/* Register early console */
	register_early_udbg_console();

	xmon_setup();

	/*
	 * Set cache line size based on type of cpu as a default.
	 * Systems with OF can look in the properties on the cpu node(s)
	 * for a possibly more accurate value.
	 */
	dcache_bsize = cur_cpu_spec->dcache_bsize;
	icache_bsize = cur_cpu_spec->icache_bsize;
	ucache_bsize = 0;
	if (cpu_has_feature(CPU_FTR_UNIFIED_ID_CACHE))
		ucache_bsize = icache_bsize = dcache_bsize;

	/* reboot on panic */
	panic_timeout = 180;

	if (ppc_md.panic)
		setup_panic();

	init_mm.start_code = (unsigned long)_stext;
	init_mm.end_code = (unsigned long) _etext;
	init_mm.end_data = (unsigned long) _edata;
	init_mm.brk = klimit;

	exc_lvl_early_init();

	irqstack_early_init();

	/* set up the bootmem stuff with available memory */
	do_init_bootmem();
	if ( ppc_md.progress ) ppc_md.progress("setup_arch: bootmem", 0x3eab);

#ifdef CONFIG_DUMMY_CONSOLE
	conswitchp = &dummy_con;
#endif

	if (ppc_md.setup_arch)
		ppc_md.setup_arch();
	if ( ppc_md.progress ) ppc_md.progress("arch: exit", 0x3eab);

	paging_init();

	/* Initialize the MMU context management stuff */
	mmu_context_init();
}<|MERGE_RESOLUTION|>--- conflicted
+++ resolved
@@ -39,11 +39,6 @@
 #include <asm/udbg.h>
 #include <asm/mmu_context.h>
 #include <asm/epapr_hcalls.h>
-<<<<<<< HEAD
-
-#include "setup.h"
-=======
->>>>>>> d8ec26d7
 
 #define DBG(fmt...)
 
