/*
 * Copyright 2008 Advanced Micro Devices, Inc.
 * Copyright 2008 Red Hat Inc.
 * Copyright 2009 Jerome Glisse.
 *
 * Permission is hereby granted, free of charge, to any person obtaining a
 * copy of this software and associated documentation files (the "Software"),
 * to deal in the Software without restriction, including without limitation
 * the rights to use, copy, modify, merge, publish, distribute, sublicense,
 * and/or sell copies of the Software, and to permit persons to whom the
 * Software is furnished to do so, subject to the following conditions:
 *
 * The above copyright notice and this permission notice shall be included in
 * all copies or substantial portions of the Software.
 *
 * THE SOFTWARE IS PROVIDED "AS IS", WITHOUT WARRANTY OF ANY KIND, EXPRESS OR
 * IMPLIED, INCLUDING BUT NOT LIMITED TO THE WARRANTIES OF MERCHANTABILITY,
 * FITNESS FOR A PARTICULAR PURPOSE AND NONINFRINGEMENT.  IN NO EVENT SHALL
 * THE COPYRIGHT HOLDER(S) OR AUTHOR(S) BE LIABLE FOR ANY CLAIM, DAMAGES OR
 * OTHER LIABILITY, WHETHER IN AN ACTION OF CONTRACT, TORT OR OTHERWISE,
 * ARISING FROM, OUT OF OR IN CONNECTION WITH THE SOFTWARE OR THE USE OR
 * OTHER DEALINGS IN THE SOFTWARE.
 *
 * Authors: Dave Airlie
 *          Alex Deucher
 *          Jerome Glisse
 */
#include <drm/drmP.h>
#include <drm/radeon_drm.h>
#include "radeon.h"
#include "radeon_trace.h"

/*
 * GPUVM
 * GPUVM is similar to the legacy gart on older asics, however
 * rather than there being a single global gart table
 * for the entire GPU, there are multiple VM page tables active
 * at any given time.  The VM page tables can contain a mix
 * vram pages and system memory pages and system memory pages
 * can be mapped as snooped (cached system pages) or unsnooped
 * (uncached system pages).
 * Each VM has an ID associated with it and there is a page table
 * associated with each VMID.  When execting a command buffer,
 * the kernel tells the the ring what VMID to use for that command
 * buffer.  VMIDs are allocated dynamically as commands are submitted.
 * The userspace drivers maintain their own address space and the kernel
 * sets up their pages tables accordingly when they submit their
 * command buffers and a VMID is assigned.
 * Cayman/Trinity support up to 8 active VMs at any given time;
 * SI supports 16.
 */

/**
 * radeon_vm_num_pde - return the number of page directory entries
 *
 * @rdev: radeon_device pointer
 *
 * Calculate the number of page directory entries (cayman+).
 */
static unsigned radeon_vm_num_pdes(struct radeon_device *rdev)
{
	return rdev->vm_manager.max_pfn >> radeon_vm_block_size;
}

/**
 * radeon_vm_directory_size - returns the size of the page directory in bytes
 *
 * @rdev: radeon_device pointer
 *
 * Calculate the size of the page directory in bytes (cayman+).
 */
static unsigned radeon_vm_directory_size(struct radeon_device *rdev)
{
	return RADEON_GPU_PAGE_ALIGN(radeon_vm_num_pdes(rdev) * 8);
}

/**
 * radeon_vm_manager_init - init the vm manager
 *
 * @rdev: radeon_device pointer
 *
 * Init the vm manager (cayman+).
 * Returns 0 for success, error for failure.
 */
int radeon_vm_manager_init(struct radeon_device *rdev)
{
	int r;

	if (!rdev->vm_manager.enabled) {
		r = radeon_asic_vm_init(rdev);
		if (r)
			return r;

		rdev->vm_manager.enabled = true;
	}
	return 0;
}

/**
 * radeon_vm_manager_fini - tear down the vm manager
 *
 * @rdev: radeon_device pointer
 *
 * Tear down the VM manager (cayman+).
 */
void radeon_vm_manager_fini(struct radeon_device *rdev)
{
	int i;

	if (!rdev->vm_manager.enabled)
		return;

	for (i = 0; i < RADEON_NUM_VM; ++i)
		radeon_fence_unref(&rdev->vm_manager.active[i]);
	radeon_asic_vm_fini(rdev);
	rdev->vm_manager.enabled = false;
}

/**
 * radeon_vm_get_bos - add the vm BOs to a validation list
 *
 * @vm: vm providing the BOs
 * @head: head of validation list
 *
 * Add the page directory to the list of BOs to
 * validate for command submission (cayman+).
 */
struct radeon_cs_reloc *radeon_vm_get_bos(struct radeon_device *rdev,
					  struct radeon_vm *vm,
					  struct list_head *head)
{
	struct radeon_cs_reloc *list;
	unsigned i, idx;

	list = kmalloc_array(vm->max_pde_used + 2,
			     sizeof(struct radeon_cs_reloc), GFP_KERNEL);
	if (!list)
		return NULL;

	/* add the vm page table to the list */
	list[0].gobj = NULL;
	list[0].robj = vm->page_directory;
	list[0].prefered_domains = RADEON_GEM_DOMAIN_VRAM;
	list[0].allowed_domains = RADEON_GEM_DOMAIN_VRAM;
	list[0].tv.bo = &vm->page_directory->tbo;
	list[0].tiling_flags = 0;
	list[0].handle = 0;
	list_add(&list[0].tv.head, head);

	for (i = 0, idx = 1; i <= vm->max_pde_used; i++) {
		if (!vm->page_tables[i].bo)
			continue;

		list[idx].gobj = NULL;
		list[idx].robj = vm->page_tables[i].bo;
		list[idx].prefered_domains = RADEON_GEM_DOMAIN_VRAM;
		list[idx].allowed_domains = RADEON_GEM_DOMAIN_VRAM;
		list[idx].tv.bo = &list[idx].robj->tbo;
		list[idx].tiling_flags = 0;
		list[idx].handle = 0;
		list_add(&list[idx++].tv.head, head);
	}

	return list;
}

/**
 * radeon_vm_grab_id - allocate the next free VMID
 *
 * @rdev: radeon_device pointer
 * @vm: vm to allocate id for
 * @ring: ring we want to submit job to
 *
 * Allocate an id for the vm (cayman+).
 * Returns the fence we need to sync to (if any).
 *
 * Global and local mutex must be locked!
 */
struct radeon_fence *radeon_vm_grab_id(struct radeon_device *rdev,
				       struct radeon_vm *vm, int ring)
{
	struct radeon_fence *best[RADEON_NUM_RINGS] = {};
	unsigned choices[2] = {};
	unsigned i;

	/* check if the id is still valid */
	if (vm->last_id_use && vm->last_id_use == rdev->vm_manager.active[vm->id])
		return NULL;

	/* we definately need to flush */
	radeon_fence_unref(&vm->last_flush);

	/* skip over VMID 0, since it is the system VM */
	for (i = 1; i < rdev->vm_manager.nvm; ++i) {
		struct radeon_fence *fence = rdev->vm_manager.active[i];

		if (fence == NULL) {
			/* found a free one */
			vm->id = i;
			trace_radeon_vm_grab_id(vm->id, ring);
			return NULL;
		}

		if (radeon_fence_is_earlier(fence, best[fence->ring])) {
			best[fence->ring] = fence;
			choices[fence->ring == ring ? 0 : 1] = i;
		}
	}

	for (i = 0; i < 2; ++i) {
		if (choices[i]) {
			vm->id = choices[i];
			trace_radeon_vm_grab_id(vm->id, ring);
			return rdev->vm_manager.active[choices[i]];
		}
	}

	/* should never happen */
	BUG();
	return NULL;
}

/**
 * radeon_vm_flush - hardware flush the vm
 *
 * @rdev: radeon_device pointer
 * @vm: vm we want to flush
 * @ring: ring to use for flush
 *
 * Flush the vm (cayman+).
 *
 * Global and local mutex must be locked!
 */
void radeon_vm_flush(struct radeon_device *rdev,
		     struct radeon_vm *vm,
		     int ring)
{
	uint64_t pd_addr = radeon_bo_gpu_offset(vm->page_directory);

	/* if we can't remember our last VM flush then flush now! */
	if (!vm->last_flush || pd_addr != vm->pd_gpu_addr) {
		trace_radeon_vm_flush(pd_addr, ring, vm->id);
		vm->pd_gpu_addr = pd_addr;
		radeon_ring_vm_flush(rdev, ring, vm);
	}
}

/**
 * radeon_vm_fence - remember fence for vm
 *
 * @rdev: radeon_device pointer
 * @vm: vm we want to fence
 * @fence: fence to remember
 *
 * Fence the vm (cayman+).
 * Set the fence used to protect page table and id.
 *
 * Global and local mutex must be locked!
 */
void radeon_vm_fence(struct radeon_device *rdev,
		     struct radeon_vm *vm,
		     struct radeon_fence *fence)
{
	radeon_fence_unref(&vm->fence);
	vm->fence = radeon_fence_ref(fence);

	radeon_fence_unref(&rdev->vm_manager.active[vm->id]);
	rdev->vm_manager.active[vm->id] = radeon_fence_ref(fence);

	radeon_fence_unref(&vm->last_id_use);
	vm->last_id_use = radeon_fence_ref(fence);

        /* we just flushed the VM, remember that */
        if (!vm->last_flush)
                vm->last_flush = radeon_fence_ref(fence);
}

/**
 * radeon_vm_bo_find - find the bo_va for a specific vm & bo
 *
 * @vm: requested vm
 * @bo: requested buffer object
 *
 * Find @bo inside the requested vm (cayman+).
 * Search inside the @bos vm list for the requested vm
 * Returns the found bo_va or NULL if none is found
 *
 * Object has to be reserved!
 */
struct radeon_bo_va *radeon_vm_bo_find(struct radeon_vm *vm,
				       struct radeon_bo *bo)
{
	struct radeon_bo_va *bo_va;

	list_for_each_entry(bo_va, &bo->va, bo_list) {
		if (bo_va->vm == vm) {
			return bo_va;
		}
	}
	return NULL;
}

/**
 * radeon_vm_bo_add - add a bo to a specific vm
 *
 * @rdev: radeon_device pointer
 * @vm: requested vm
 * @bo: radeon buffer object
 *
 * Add @bo into the requested vm (cayman+).
 * Add @bo to the list of bos associated with the vm
 * Returns newly added bo_va or NULL for failure
 *
 * Object has to be reserved!
 */
struct radeon_bo_va *radeon_vm_bo_add(struct radeon_device *rdev,
				      struct radeon_vm *vm,
				      struct radeon_bo *bo)
{
	struct radeon_bo_va *bo_va;

	bo_va = kzalloc(sizeof(struct radeon_bo_va), GFP_KERNEL);
	if (bo_va == NULL) {
		return NULL;
	}
	bo_va->vm = vm;
	bo_va->bo = bo;
	bo_va->it.start = 0;
	bo_va->it.last = 0;
	bo_va->flags = 0;
	bo_va->addr = 0;
	bo_va->ref_count = 1;
	INIT_LIST_HEAD(&bo_va->bo_list);
	INIT_LIST_HEAD(&bo_va->vm_status);

	mutex_lock(&vm->mutex);
	list_add_tail(&bo_va->bo_list, &bo->va);
	mutex_unlock(&vm->mutex);

	return bo_va;
}

/**
 * radeon_vm_set_pages - helper to call the right asic function
 *
 * @rdev: radeon_device pointer
 * @ib: indirect buffer to fill with commands
 * @pe: addr of the page entry
 * @addr: dst addr to write into pe
 * @count: number of page entries to update
 * @incr: increase next addr by incr bytes
 * @flags: hw access flags
 *
 * Traces the parameters and calls the right asic functions
 * to setup the page table using the DMA.
 */
static void radeon_vm_set_pages(struct radeon_device *rdev,
				struct radeon_ib *ib,
				uint64_t pe,
				uint64_t addr, unsigned count,
				uint32_t incr, uint32_t flags)
{
	trace_radeon_vm_set_page(pe, addr, count, incr, flags);

	if ((flags & R600_PTE_GART_MASK) == R600_PTE_GART_MASK) {
		uint64_t src = rdev->gart.table_addr + (addr >> 12) * 8;
		radeon_asic_vm_copy_pages(rdev, ib, pe, src, count);

	} else if ((flags & R600_PTE_SYSTEM) || (count < 3)) {
		radeon_asic_vm_write_pages(rdev, ib, pe, addr,
					   count, incr, flags);

	} else {
		radeon_asic_vm_set_pages(rdev, ib, pe, addr,
					 count, incr, flags);
	}
}

/**
 * radeon_vm_clear_bo - initially clear the page dir/table
 *
 * @rdev: radeon_device pointer
 * @bo: bo to clear
 */
static int radeon_vm_clear_bo(struct radeon_device *rdev,
			      struct radeon_bo *bo)
{
        struct ttm_validate_buffer tv;
        struct ww_acquire_ctx ticket;
        struct list_head head;
	struct radeon_ib ib;
	unsigned entries;
	uint64_t addr;
	int r;

        memset(&tv, 0, sizeof(tv));
        tv.bo = &bo->tbo;

        INIT_LIST_HEAD(&head);
        list_add(&tv.head, &head);

        r = ttm_eu_reserve_buffers(&ticket, &head);
        if (r)
		return r;

        r = ttm_bo_validate(&bo->tbo, &bo->placement, true, false);
        if (r)
                goto error;

	addr = radeon_bo_gpu_offset(bo);
	entries = radeon_bo_size(bo) / 8;

	r = radeon_ib_get(rdev, R600_RING_TYPE_DMA_INDEX, &ib, NULL, 256);
	if (r)
                goto error;

	ib.length_dw = 0;

	radeon_vm_set_pages(rdev, &ib, addr, 0, entries, 0, 0);
	radeon_asic_vm_pad_ib(rdev, &ib);
	WARN_ON(ib.length_dw > 64);

	r = radeon_ib_schedule(rdev, &ib, NULL, false);
	if (r)
                goto error;

	ttm_eu_fence_buffer_objects(&ticket, &head, ib.fence);
	radeon_ib_free(rdev, &ib);

	return 0;

error:
	ttm_eu_backoff_reservation(&ticket, &head);
	return r;
}

/**
 * radeon_vm_bo_set_addr - set bos virtual address inside a vm
 *
 * @rdev: radeon_device pointer
 * @bo_va: bo_va to store the address
 * @soffset: requested offset of the buffer in the VM address space
 * @flags: attributes of pages (read/write/valid/etc.)
 *
 * Set offset of @bo_va (cayman+).
 * Validate and set the offset requested within the vm address space.
 * Returns 0 for success, error for failure.
 *
 * Object has to be reserved!
 */
int radeon_vm_bo_set_addr(struct radeon_device *rdev,
			  struct radeon_bo_va *bo_va,
			  uint64_t soffset,
			  uint32_t flags)
{
	uint64_t size = radeon_bo_size(bo_va->bo);
	struct radeon_vm *vm = bo_va->vm;
	unsigned last_pfn, pt_idx;
	uint64_t eoffset;
	int r;

	if (soffset) {
		/* make sure object fit at this offset */
		eoffset = soffset + size;
		if (soffset >= eoffset) {
			return -EINVAL;
		}

		last_pfn = eoffset / RADEON_GPU_PAGE_SIZE;
		if (last_pfn > rdev->vm_manager.max_pfn) {
			dev_err(rdev->dev, "va above limit (0x%08X > 0x%08X)\n",
				last_pfn, rdev->vm_manager.max_pfn);
			return -EINVAL;
		}

	} else {
		eoffset = last_pfn = 0;
	}

	mutex_lock(&vm->mutex);
	if (bo_va->it.start || bo_va->it.last) {
		if (bo_va->addr) {
			/* add a clone of the bo_va to clear the old address */
			struct radeon_bo_va *tmp;
			tmp = kzalloc(sizeof(struct radeon_bo_va), GFP_KERNEL);
<<<<<<< HEAD
=======
			if (!tmp) {
				mutex_unlock(&vm->mutex);
				return -ENOMEM;
			}
>>>>>>> 7af142f7
			tmp->it.start = bo_va->it.start;
			tmp->it.last = bo_va->it.last;
			tmp->vm = vm;
			tmp->addr = bo_va->addr;
			tmp->bo = radeon_bo_ref(bo_va->bo);
			list_add(&tmp->vm_status, &vm->freed);
		}

		interval_tree_remove(&bo_va->it, &vm->va);
		bo_va->it.start = 0;
		bo_va->it.last = 0;
	}

	soffset /= RADEON_GPU_PAGE_SIZE;
	eoffset /= RADEON_GPU_PAGE_SIZE;
	if (soffset || eoffset) {
		struct interval_tree_node *it;
		it = interval_tree_iter_first(&vm->va, soffset, eoffset - 1);
		if (it) {
			struct radeon_bo_va *tmp;
			tmp = container_of(it, struct radeon_bo_va, it);
			/* bo and tmp overlap, invalid offset */
			dev_err(rdev->dev, "bo %p va 0x%010Lx conflict with "
				"(bo %p 0x%010lx 0x%010lx)\n", bo_va->bo,
				soffset, tmp->bo, tmp->it.start, tmp->it.last);
			mutex_unlock(&vm->mutex);
			return -EINVAL;
		}
		bo_va->it.start = soffset;
		bo_va->it.last = eoffset - 1;
		interval_tree_insert(&bo_va->it, &vm->va);
	}

	bo_va->flags = flags;
	bo_va->addr = 0;

	soffset >>= radeon_vm_block_size;
	eoffset >>= radeon_vm_block_size;

	BUG_ON(eoffset >= radeon_vm_num_pdes(rdev));

	if (eoffset > vm->max_pde_used)
		vm->max_pde_used = eoffset;

	radeon_bo_unreserve(bo_va->bo);

	/* walk over the address space and allocate the page tables */
	for (pt_idx = soffset; pt_idx <= eoffset; ++pt_idx) {
		struct radeon_bo *pt;

		if (vm->page_tables[pt_idx].bo)
			continue;

		/* drop mutex to allocate and clear page table */
		mutex_unlock(&vm->mutex);

		r = radeon_bo_create(rdev, RADEON_VM_PTE_COUNT * 8,
				     RADEON_GPU_PAGE_SIZE, true,
				     RADEON_GEM_DOMAIN_VRAM, 0, NULL, &pt);
		if (r)
			return r;

		r = radeon_vm_clear_bo(rdev, pt);
		if (r) {
			radeon_bo_unref(&pt);
			radeon_bo_reserve(bo_va->bo, false);
			return r;
		}

		/* aquire mutex again */
		mutex_lock(&vm->mutex);
		if (vm->page_tables[pt_idx].bo) {
			/* someone else allocated the pt in the meantime */
			mutex_unlock(&vm->mutex);
			radeon_bo_unref(&pt);
			mutex_lock(&vm->mutex);
			continue;
		}

		vm->page_tables[pt_idx].addr = 0;
		vm->page_tables[pt_idx].bo = pt;
	}

	mutex_unlock(&vm->mutex);
	return radeon_bo_reserve(bo_va->bo, false);
}

/**
 * radeon_vm_map_gart - get the physical address of a gart page
 *
 * @rdev: radeon_device pointer
 * @addr: the unmapped addr
 *
 * Look up the physical address of the page that the pte resolves
 * to (cayman+).
 * Returns the physical address of the page.
 */
uint64_t radeon_vm_map_gart(struct radeon_device *rdev, uint64_t addr)
{
	uint64_t result;

	/* page table offset */
	result = rdev->gart.pages_addr[addr >> PAGE_SHIFT];

	/* in case cpu page size != gpu page size*/
	result |= addr & (~PAGE_MASK);

	return result;
}

/**
 * radeon_vm_page_flags - translate page flags to what the hw uses
 *
 * @flags: flags comming from userspace
 *
 * Translate the flags the userspace ABI uses to hw flags.
 */
static uint32_t radeon_vm_page_flags(uint32_t flags)
{
        uint32_t hw_flags = 0;
        hw_flags |= (flags & RADEON_VM_PAGE_VALID) ? R600_PTE_VALID : 0;
        hw_flags |= (flags & RADEON_VM_PAGE_READABLE) ? R600_PTE_READABLE : 0;
        hw_flags |= (flags & RADEON_VM_PAGE_WRITEABLE) ? R600_PTE_WRITEABLE : 0;
        if (flags & RADEON_VM_PAGE_SYSTEM) {
                hw_flags |= R600_PTE_SYSTEM;
                hw_flags |= (flags & RADEON_VM_PAGE_SNOOPED) ? R600_PTE_SNOOPED : 0;
        }
        return hw_flags;
}

/**
 * radeon_vm_update_pdes - make sure that page directory is valid
 *
 * @rdev: radeon_device pointer
 * @vm: requested vm
 * @start: start of GPU address range
 * @end: end of GPU address range
 *
 * Allocates new page tables if necessary
 * and updates the page directory (cayman+).
 * Returns 0 for success, error for failure.
 *
 * Global and local mutex must be locked!
 */
int radeon_vm_update_page_directory(struct radeon_device *rdev,
				    struct radeon_vm *vm)
{
	struct radeon_bo *pd = vm->page_directory;
	uint64_t pd_addr = radeon_bo_gpu_offset(pd);
	uint32_t incr = RADEON_VM_PTE_COUNT * 8;
	uint64_t last_pde = ~0, last_pt = ~0;
	unsigned count = 0, pt_idx, ndw;
	struct radeon_ib ib;
	int r;

	/* padding, etc. */
	ndw = 64;

	/* assume the worst case */
	ndw += vm->max_pde_used * 6;

	/* update too big for an IB */
	if (ndw > 0xfffff)
		return -ENOMEM;

	r = radeon_ib_get(rdev, R600_RING_TYPE_DMA_INDEX, &ib, NULL, ndw * 4);
	if (r)
		return r;
	ib.length_dw = 0;

	/* walk over the address space and update the page directory */
	for (pt_idx = 0; pt_idx <= vm->max_pde_used; ++pt_idx) {
		struct radeon_bo *bo = vm->page_tables[pt_idx].bo;
		uint64_t pde, pt;

		if (bo == NULL)
			continue;

		pt = radeon_bo_gpu_offset(bo);
		if (vm->page_tables[pt_idx].addr == pt)
			continue;
		vm->page_tables[pt_idx].addr = pt;

		pde = pd_addr + pt_idx * 8;
		if (((last_pde + 8 * count) != pde) ||
		    ((last_pt + incr * count) != pt)) {

			if (count) {
				radeon_vm_set_pages(rdev, &ib, last_pde,
						    last_pt, count, incr,
						    R600_PTE_VALID);
			}

			count = 1;
			last_pde = pde;
			last_pt = pt;
		} else {
			++count;
		}
	}

	if (count)
		radeon_vm_set_pages(rdev, &ib, last_pde, last_pt, count,
				    incr, R600_PTE_VALID);

	if (ib.length_dw != 0) {
		radeon_asic_vm_pad_ib(rdev, &ib);
		radeon_semaphore_sync_to(ib.semaphore, pd->tbo.sync_obj);
		radeon_semaphore_sync_to(ib.semaphore, vm->last_id_use);
		WARN_ON(ib.length_dw > ndw);
<<<<<<< HEAD
		r = radeon_ib_schedule(rdev, &ib, NULL);
=======
		r = radeon_ib_schedule(rdev, &ib, NULL, false);
>>>>>>> 7af142f7
		if (r) {
			radeon_ib_free(rdev, &ib);
			return r;
		}
		radeon_fence_unref(&vm->fence);
		vm->fence = radeon_fence_ref(ib.fence);
		radeon_fence_unref(&vm->last_flush);
	}
	radeon_ib_free(rdev, &ib);

	return 0;
}

/**
 * radeon_vm_frag_ptes - add fragment information to PTEs
 *
 * @rdev: radeon_device pointer
 * @ib: IB for the update
 * @pe_start: first PTE to handle
 * @pe_end: last PTE to handle
 * @addr: addr those PTEs should point to
 * @flags: hw mapping flags
 *
 * Global and local mutex must be locked!
 */
static void radeon_vm_frag_ptes(struct radeon_device *rdev,
				struct radeon_ib *ib,
				uint64_t pe_start, uint64_t pe_end,
				uint64_t addr, uint32_t flags)
{
	/**
	 * The MC L1 TLB supports variable sized pages, based on a fragment
	 * field in the PTE. When this field is set to a non-zero value, page
	 * granularity is increased from 4KB to (1 << (12 + frag)). The PTE
	 * flags are considered valid for all PTEs within the fragment range
	 * and corresponding mappings are assumed to be physically contiguous.
	 *
	 * The L1 TLB can store a single PTE for the whole fragment,
	 * significantly increasing the space available for translation
	 * caching. This leads to large improvements in throughput when the
	 * TLB is under pressure.
	 *
	 * The L2 TLB distributes small and large fragments into two
	 * asymmetric partitions. The large fragment cache is significantly
	 * larger. Thus, we try to use large fragments wherever possible.
	 * Userspace can support this by aligning virtual base address and
	 * allocation size to the fragment size.
	 */

	/* NI is optimized for 256KB fragments, SI and newer for 64KB */
	uint64_t frag_flags = rdev->family == CHIP_CAYMAN ?
			R600_PTE_FRAG_256KB : R600_PTE_FRAG_64KB;
	uint64_t frag_align = rdev->family == CHIP_CAYMAN ? 0x200 : 0x80;

	uint64_t frag_start = ALIGN(pe_start, frag_align);
	uint64_t frag_end = pe_end & ~(frag_align - 1);

	unsigned count;

	/* system pages are non continuously */
	if ((flags & R600_PTE_SYSTEM) || !(flags & R600_PTE_VALID) ||
	    (frag_start >= frag_end)) {

		count = (pe_end - pe_start) / 8;
		radeon_vm_set_pages(rdev, ib, pe_start, addr, count,
				    RADEON_GPU_PAGE_SIZE, flags);
		return;
	}

	/* handle the 4K area at the beginning */
	if (pe_start != frag_start) {
		count = (frag_start - pe_start) / 8;
		radeon_vm_set_pages(rdev, ib, pe_start, addr, count,
				    RADEON_GPU_PAGE_SIZE, flags);
		addr += RADEON_GPU_PAGE_SIZE * count;
	}

	/* handle the area in the middle */
	count = (frag_end - frag_start) / 8;
	radeon_vm_set_pages(rdev, ib, frag_start, addr, count,
			    RADEON_GPU_PAGE_SIZE, flags | frag_flags);

	/* handle the 4K area at the end */
	if (frag_end != pe_end) {
		addr += RADEON_GPU_PAGE_SIZE * count;
		count = (pe_end - frag_end) / 8;
		radeon_vm_set_pages(rdev, ib, frag_end, addr, count,
				    RADEON_GPU_PAGE_SIZE, flags);
	}
}

/**
 * radeon_vm_update_ptes - make sure that page tables are valid
 *
 * @rdev: radeon_device pointer
 * @vm: requested vm
 * @start: start of GPU address range
 * @end: end of GPU address range
 * @dst: destination address to map to
 * @flags: mapping flags
 *
 * Update the page tables in the range @start - @end (cayman+).
 *
 * Global and local mutex must be locked!
 */
static void radeon_vm_update_ptes(struct radeon_device *rdev,
				  struct radeon_vm *vm,
				  struct radeon_ib *ib,
				  uint64_t start, uint64_t end,
				  uint64_t dst, uint32_t flags)
{
	uint64_t mask = RADEON_VM_PTE_COUNT - 1;
	uint64_t last_pte = ~0, last_dst = ~0;
	unsigned count = 0;
	uint64_t addr;

	/* walk over the address space and update the page tables */
	for (addr = start; addr < end; ) {
		uint64_t pt_idx = addr >> radeon_vm_block_size;
		struct radeon_bo *pt = vm->page_tables[pt_idx].bo;
		unsigned nptes;
		uint64_t pte;

		radeon_semaphore_sync_to(ib->semaphore, pt->tbo.sync_obj);

		if ((addr & ~mask) == (end & ~mask))
			nptes = end - addr;
		else
			nptes = RADEON_VM_PTE_COUNT - (addr & mask);

		pte = radeon_bo_gpu_offset(pt);
		pte += (addr & mask) * 8;

		if ((last_pte + 8 * count) != pte) {

			if (count) {
				radeon_vm_frag_ptes(rdev, ib, last_pte,
						    last_pte + 8 * count,
						    last_dst, flags);
			}

			count = nptes;
			last_pte = pte;
			last_dst = dst;
		} else {
			count += nptes;
		}

		addr += nptes;
		dst += nptes * RADEON_GPU_PAGE_SIZE;
	}

	if (count) {
		radeon_vm_frag_ptes(rdev, ib, last_pte,
				    last_pte + 8 * count,
				    last_dst, flags);
	}
}

/**
 * radeon_vm_bo_update - map a bo into the vm page table
 *
 * @rdev: radeon_device pointer
 * @vm: requested vm
 * @bo: radeon buffer object
 * @mem: ttm mem
 *
 * Fill in the page table entries for @bo (cayman+).
 * Returns 0 for success, -EINVAL for failure.
 *
 * Object have to be reserved and mutex must be locked!
 */
int radeon_vm_bo_update(struct radeon_device *rdev,
			struct radeon_bo_va *bo_va,
			struct ttm_mem_reg *mem)
{
	struct radeon_vm *vm = bo_va->vm;
	struct radeon_ib ib;
	unsigned nptes, ncmds, ndw;
	uint64_t addr;
	uint32_t flags;
	int r;

	if (!bo_va->it.start) {
		dev_err(rdev->dev, "bo %p don't has a mapping in vm %p\n",
			bo_va->bo, vm);
		return -EINVAL;
	}

	list_del_init(&bo_va->vm_status);

	bo_va->flags &= ~RADEON_VM_PAGE_VALID;
	bo_va->flags &= ~RADEON_VM_PAGE_SYSTEM;
	bo_va->flags &= ~RADEON_VM_PAGE_SNOOPED;
	if (mem) {
		addr = mem->start << PAGE_SHIFT;
		if (mem->mem_type != TTM_PL_SYSTEM) {
			bo_va->flags |= RADEON_VM_PAGE_VALID;
		}
		if (mem->mem_type == TTM_PL_TT) {
			bo_va->flags |= RADEON_VM_PAGE_SYSTEM;
			if (!(bo_va->bo->flags & (RADEON_GEM_GTT_WC | RADEON_GEM_GTT_UC)))
				bo_va->flags |= RADEON_VM_PAGE_SNOOPED;

		} else {
			addr += rdev->vm_manager.vram_base_offset;
		}
	} else {
		addr = 0;
	}

	if (addr == bo_va->addr)
		return 0;
	bo_va->addr = addr;

	trace_radeon_vm_bo_update(bo_va);

	nptes = bo_va->it.last - bo_va->it.start + 1;

	/* reserve space for one command every (1 << BLOCK_SIZE) entries
	   or 2k dwords (whatever is smaller) */
	ncmds = (nptes >> min(radeon_vm_block_size, 11)) + 1;

	/* padding, etc. */
	ndw = 64;

	flags = radeon_vm_page_flags(bo_va->flags);
	if ((flags & R600_PTE_GART_MASK) == R600_PTE_GART_MASK) {
		/* only copy commands needed */
		ndw += ncmds * 7;

	} else if (flags & R600_PTE_SYSTEM) {
		/* header for write data commands */
		ndw += ncmds * 4;

		/* body of write data command */
		ndw += nptes * 2;

	} else {
		/* set page commands needed */
		ndw += ncmds * 10;

		/* two extra commands for begin/end of fragment */
		ndw += 2 * 10;
	}

	/* update too big for an IB */
	if (ndw > 0xfffff)
		return -ENOMEM;

	r = radeon_ib_get(rdev, R600_RING_TYPE_DMA_INDEX, &ib, NULL, ndw * 4);
	if (r)
		return r;
	ib.length_dw = 0;

	radeon_vm_update_ptes(rdev, vm, &ib, bo_va->it.start,
			      bo_va->it.last + 1, addr,
			      radeon_vm_page_flags(bo_va->flags));

	radeon_asic_vm_pad_ib(rdev, &ib);
	WARN_ON(ib.length_dw > ndw);

	radeon_semaphore_sync_to(ib.semaphore, vm->fence);
	r = radeon_ib_schedule(rdev, &ib, NULL, false);
	if (r) {
		radeon_ib_free(rdev, &ib);
		return r;
	}
	radeon_fence_unref(&vm->fence);
	vm->fence = radeon_fence_ref(ib.fence);
	radeon_ib_free(rdev, &ib);
	radeon_fence_unref(&vm->last_flush);

	return 0;
}

/**
 * radeon_vm_clear_freed - clear freed BOs in the PT
 *
 * @rdev: radeon_device pointer
 * @vm: requested vm
 *
 * Make sure all freed BOs are cleared in the PT.
 * Returns 0 for success.
 *
 * PTs have to be reserved and mutex must be locked!
 */
int radeon_vm_clear_freed(struct radeon_device *rdev,
			  struct radeon_vm *vm)
{
	struct radeon_bo_va *bo_va, *tmp;
	int r;

	list_for_each_entry_safe(bo_va, tmp, &vm->freed, vm_status) {
		r = radeon_vm_bo_update(rdev, bo_va, NULL);
		radeon_bo_unref(&bo_va->bo);
		kfree(bo_va);
		if (r)
			return r;
	}
	return 0;

}

/**
 * radeon_vm_clear_invalids - clear invalidated BOs in the PT
 *
 * @rdev: radeon_device pointer
 * @vm: requested vm
 *
 * Make sure all invalidated BOs are cleared in the PT.
 * Returns 0 for success.
 *
 * PTs have to be reserved and mutex must be locked!
 */
int radeon_vm_clear_invalids(struct radeon_device *rdev,
			     struct radeon_vm *vm)
{
	struct radeon_bo_va *bo_va, *tmp;
	int r;

	list_for_each_entry_safe(bo_va, tmp, &vm->invalidated, vm_status) {
		r = radeon_vm_bo_update(rdev, bo_va, NULL);
		if (r)
			return r;
	}
	return 0;
}

/**
 * radeon_vm_bo_rmv - remove a bo to a specific vm
 *
 * @rdev: radeon_device pointer
 * @bo_va: requested bo_va
 *
 * Remove @bo_va->bo from the requested vm (cayman+).
 *
 * Object have to be reserved!
 */
void radeon_vm_bo_rmv(struct radeon_device *rdev,
		      struct radeon_bo_va *bo_va)
{
	struct radeon_vm *vm = bo_va->vm;

	list_del(&bo_va->bo_list);

	mutex_lock(&vm->mutex);
	interval_tree_remove(&bo_va->it, &vm->va);
	list_del(&bo_va->vm_status);

	if (bo_va->addr) {
		bo_va->bo = radeon_bo_ref(bo_va->bo);
		list_add(&bo_va->vm_status, &vm->freed);
	} else {
		kfree(bo_va);
	}

	mutex_unlock(&vm->mutex);
}

/**
 * radeon_vm_bo_invalidate - mark the bo as invalid
 *
 * @rdev: radeon_device pointer
 * @vm: requested vm
 * @bo: radeon buffer object
 *
 * Mark @bo as invalid (cayman+).
 */
void radeon_vm_bo_invalidate(struct radeon_device *rdev,
			     struct radeon_bo *bo)
{
	struct radeon_bo_va *bo_va;

	list_for_each_entry(bo_va, &bo->va, bo_list) {
		if (bo_va->addr) {
			mutex_lock(&bo_va->vm->mutex);
			list_del(&bo_va->vm_status);
			list_add(&bo_va->vm_status, &bo_va->vm->invalidated);
			mutex_unlock(&bo_va->vm->mutex);
		}
	}
}

/**
 * radeon_vm_init - initialize a vm instance
 *
 * @rdev: radeon_device pointer
 * @vm: requested vm
 *
 * Init @vm fields (cayman+).
 */
int radeon_vm_init(struct radeon_device *rdev, struct radeon_vm *vm)
{
	const unsigned align = min(RADEON_VM_PTB_ALIGN_SIZE,
		RADEON_VM_PTE_COUNT * 8);
	unsigned pd_size, pd_entries, pts_size;
	int r;

	vm->id = 0;
	vm->ib_bo_va = NULL;
	vm->fence = NULL;
	vm->last_flush = NULL;
	vm->last_id_use = NULL;
	mutex_init(&vm->mutex);
	vm->va = RB_ROOT;
	INIT_LIST_HEAD(&vm->invalidated);
	INIT_LIST_HEAD(&vm->freed);

	pd_size = radeon_vm_directory_size(rdev);
	pd_entries = radeon_vm_num_pdes(rdev);

	/* allocate page table array */
	pts_size = pd_entries * sizeof(struct radeon_vm_pt);
	vm->page_tables = kzalloc(pts_size, GFP_KERNEL);
	if (vm->page_tables == NULL) {
		DRM_ERROR("Cannot allocate memory for page table array\n");
		return -ENOMEM;
	}

	r = radeon_bo_create(rdev, pd_size, align, true,
			     RADEON_GEM_DOMAIN_VRAM, 0, NULL,
			     &vm->page_directory);
	if (r)
		return r;

	r = radeon_vm_clear_bo(rdev, vm->page_directory);
	if (r) {
		radeon_bo_unref(&vm->page_directory);
		vm->page_directory = NULL;
		return r;
	}

	return 0;
}

/**
 * radeon_vm_fini - tear down a vm instance
 *
 * @rdev: radeon_device pointer
 * @vm: requested vm
 *
 * Tear down @vm (cayman+).
 * Unbind the VM and remove all bos from the vm bo list
 */
void radeon_vm_fini(struct radeon_device *rdev, struct radeon_vm *vm)
{
	struct radeon_bo_va *bo_va, *tmp;
	int i, r;

	if (!RB_EMPTY_ROOT(&vm->va)) {
		dev_err(rdev->dev, "still active bo inside vm\n");
	}
	rbtree_postorder_for_each_entry_safe(bo_va, tmp, &vm->va, it.rb) {
		interval_tree_remove(&bo_va->it, &vm->va);
		r = radeon_bo_reserve(bo_va->bo, false);
		if (!r) {
			list_del_init(&bo_va->bo_list);
			radeon_bo_unreserve(bo_va->bo);
			kfree(bo_va);
		}
	}
	list_for_each_entry_safe(bo_va, tmp, &vm->freed, vm_status) {
		radeon_bo_unref(&bo_va->bo);
		kfree(bo_va);
	}

	for (i = 0; i < radeon_vm_num_pdes(rdev); i++)
		radeon_bo_unref(&vm->page_tables[i].bo);
	kfree(vm->page_tables);

	radeon_bo_unref(&vm->page_directory);

	radeon_fence_unref(&vm->fence);
	radeon_fence_unref(&vm->last_flush);
	radeon_fence_unref(&vm->last_id_use);

	mutex_destroy(&vm->mutex);
}<|MERGE_RESOLUTION|>--- conflicted
+++ resolved
@@ -483,13 +483,10 @@
 			/* add a clone of the bo_va to clear the old address */
 			struct radeon_bo_va *tmp;
 			tmp = kzalloc(sizeof(struct radeon_bo_va), GFP_KERNEL);
-<<<<<<< HEAD
-=======
 			if (!tmp) {
 				mutex_unlock(&vm->mutex);
 				return -ENOMEM;
 			}
->>>>>>> 7af142f7
 			tmp->it.start = bo_va->it.start;
 			tmp->it.last = bo_va->it.last;
 			tmp->vm = vm;
@@ -700,11 +697,7 @@
 		radeon_semaphore_sync_to(ib.semaphore, pd->tbo.sync_obj);
 		radeon_semaphore_sync_to(ib.semaphore, vm->last_id_use);
 		WARN_ON(ib.length_dw > ndw);
-<<<<<<< HEAD
-		r = radeon_ib_schedule(rdev, &ib, NULL);
-=======
 		r = radeon_ib_schedule(rdev, &ib, NULL, false);
->>>>>>> 7af142f7
 		if (r) {
 			radeon_ib_free(rdev, &ib);
 			return r;
